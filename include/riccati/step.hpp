--- conflicted
+++ resolved
@@ -192,9 +192,6 @@
      * the error is now significantly worse than the best error,
      * exit early because we have passed the optimal truncation.
      */
-<<<<<<< HEAD
-    if (stagnation_count >= 3 || maxerr > best_err * tol_increase) {
-=======
     if (maxerr > 2.0 * prev_err) {
       return return_failure<DenseOut, Scalar, complex_t, vectorc_t>(info);
     } else if (maxerr > prev_err && std::abs((best_err - maxerr) / best_err) > tol_abs) {
@@ -203,7 +200,6 @@
       stagnation_count = 0;
     }
     if (stagnation_count >= 3 && maxerr > best_err * tol_increase) {
->>>>>>> 6f4fb65c
       return return_failure<DenseOut, Scalar, complex_t, vectorc_t>(info);
     }
     best_err = (maxerr < best_err) ? maxerr : best_err;
